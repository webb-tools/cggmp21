use digest::Digest;
use generic_ec::{Curve, NonZero, Scalar};
use paillier_zk::libpaillier::{unknown_order::BigNumber, EncryptionKey};
use paillier_zk::{
    group_element_vs_paillier_encryption_in_range as pi_log,
    paillier_affine_operation_in_range as pi_aff, paillier_encryption_in_range as pi_enc,
};
use rand_core::RngCore;
use round_based::rounds_router::simple_store::RoundMsgs;
use round_based::{MsgId, PartyIndex};
use serde::Serialize;
use thiserror::Error;

use crate::security_level::SecurityLevel;

/// Samples $x \gets \Z^*_N$
pub fn sample_bigint_in_mult_group<R: RngCore>(rng: &mut R, N: &BigNumber) -> BigNumber {
    loop {
        let x = BigNumber::from_rng(N, rng);
        if x.gcd(N) == BigNumber::one() {
            break x;
        }
    }
}

/// Constructs `EncryptionKey` from $N = p * q$
///
/// `EncryptionKey` from `libpaillier` currently lack of this constructor. This function should
/// be removed once [PR] is merged and changes are released.
///
/// [PR]: https://github.com/mikelodder7/paillier-rs/pull/6
pub fn encryption_key_from_n(N: &BigNumber) -> EncryptionKey {
    // `expect` usage excuse: we reviewed code of `from_bytes` constructor, it never returns error.
    #[allow(clippy::expect_used)]
    EncryptionKey::from_bytes(N.to_bytes()).expect("`from_bytes` should never fail")
}

/// Converts `&Scalar<E>` into BigNumber
pub fn scalar_to_bignumber<E: Curve>(scalar: impl AsRef<Scalar<E>>) -> BigNumber {
    BigNumber::from_slice(scalar.as_ref().to_be_bytes())
}

pub struct SecurityParams {
    pub pi_aff: pi_aff::SecurityParams,
    pub pi_log: pi_log::SecurityParams,
    pub pi_enc: pi_enc::SecurityParams,
}

impl SecurityParams {
    pub fn new<L: SecurityLevel>() -> Self {
        Self {
            pi_aff: pi_aff::SecurityParams {
                l_x: L::ELL,
                l_y: L::ELL_PRIME,
                epsilon: L::EPSILON,
            },
            pi_log: pi_log::SecurityParams {
                l: L::ELL,
                epsilon: L::EPSILON,
            },
            pi_enc: pi_enc::SecurityParams {
                l: L::ELL,
                epsilon: L::EPSILON,
                q: L::q(),
            },
        }
    }
}

pub fn hash_message<T, D>(digest: D, message: &T) -> Result<D, HashMessageError>
where
    T: Serialize,
    D: Digest,
{
    struct Writer<D: Digest>(D);
    impl<D: Digest> std::io::Write for Writer<D> {
        fn write(&mut self, buf: &[u8]) -> std::io::Result<usize> {
            self.0.update(buf);
            Ok(buf.len())
        }
        fn flush(&mut self) -> std::io::Result<()> {
            Ok(())
        }
    }
    let mut writer = Writer(digest);
    serde_json::to_writer(&mut writer, message).map_err(HashMessageError)?;
    Ok(writer.0)
}

#[derive(Debug, Error)]
#[error("failed to hash message")]
pub struct HashMessageError(#[source] serde_json::Error);

pub fn xor_array<A, B>(mut a: A, b: B) -> A
where
    A: AsMut<[u8]>,
    B: AsRef<[u8]>,
{
    a.as_mut()
        .iter_mut()
        .zip(b.as_ref())
        .for_each(|(a_i, b_i)| *a_i ^= *b_i);
    a
}

/// For some messages it is possible to precisely identify where the fault
/// happened and which party is to blame. Use this struct to collect present the
/// blame.
///
/// In the future we might want to replace the data_message and proof_message
/// with a generic vec of messages.
#[derive(Debug)]
pub struct AbortBlame {
    /// Party which can be blamed for breaking the protocol
    pub faulty_party: PartyIndex,
    /// Message with initial data
    pub data_message: MsgId,
    /// Message with some kind of proof related to the data
    pub proof_message: MsgId,
}

impl AbortBlame {
    pub fn new(faulty_party: PartyIndex, data_message: MsgId, proof_message: MsgId) -> Self {
        Self {
            faulty_party,
            data_message,
            proof_message,
        }
    }
}

/// Filter returns `true` for every __faulty__ message pair
pub fn collect_blame<D, P, F>(
    data_messages: &RoundMsgs<D>,
    proof_messages: &RoundMsgs<P>,
    mut filter: F,
) -> Vec<AbortBlame>
where
    F: FnMut(PartyIndex, &D, &P) -> bool,
{
    data_messages
        .iter_indexed()
        .zip(proof_messages.iter_indexed())
        .filter_map(|((j, data_msg_id, data), (_, proof_msg_id, proof))| {
            if filter(j, data, proof) {
                Some(AbortBlame::new(j, data_msg_id, proof_msg_id))
            } else {
                None
            }
        })
        .collect()
}

/// Filter returns `true` for every __faulty__ message. Data and proof are set
/// to the same message.
pub fn collect_simple_blame<D, F>(messages: &RoundMsgs<D>, mut filter: F) -> Vec<AbortBlame>
where
    F: FnMut(&D) -> bool,
{
    messages
        .iter_indexed()
        .filter_map(|(j, msg_id, data)| {
            if filter(data) {
                Some(AbortBlame::new(j, msg_id, msg_id))
            } else {
                None
            }
        })
        .collect()
}

/// Same as [`collect_blame`], but filter can fail, in which case whole blame
/// collection will fail. So to not lose security the error type should be some
/// kind of unrecoverable internal assertion failure.
pub fn try_collect_blame<E, D, P, F>(
    data_messages: &RoundMsgs<D>,
    proof_messages: &RoundMsgs<P>,
    mut filter: F,
) -> Result<Vec<AbortBlame>, E>
where
    F: FnMut(PartyIndex, &D, &P) -> Result<bool, E>,
{
    let mut r = Vec::new();
    for ((j, data_msg_id, data), (_, proof_msg_id, proof)) in data_messages
        .iter_indexed()
        .zip(proof_messages.iter_indexed())
    {
        if filter(j, data, proof)? {
            r.push(AbortBlame::new(j, data_msg_id, proof_msg_id));
        }
    }
    Ok(r)
}

/// Iterate peers of i-th party
pub fn iter_peers(i: u16, n: u16) -> impl Iterator<Item = u16> {
    (0..n).filter(move |x| *x != i)
}

/// Drop n-th item from iteration
pub fn but_nth<T, I: IntoIterator<Item = T>>(n: u16, iter: I) -> impl Iterator<Item = T> {
    iter.into_iter()
        .enumerate()
        .filter(move |(i, _)| *i != usize::from(n))
        .map(|(_, x)| x)
}

/// Binary search for rounded down square root. For non-positive numbers returns
/// one
pub fn sqrt(x: &BigNumber) -> BigNumber {
    let mut low = BigNumber::one();
    let mut high = x.clone();
    while low < &high - 1 {
        let mid = (&high + &low) / 2;
        let test: BigNumber = &mid * &mid;
        match test.cmp(x) {
            std::cmp::Ordering::Equal => return mid,
            std::cmp::Ordering::Less => {
                low = mid;
            }
            std::cmp::Ordering::Greater => {
                high = mid;
            }
        }
    }
    low
}

<<<<<<< HEAD
/// Calculates lagrange coefficient $\lambda_j$ to interpolate polynomial $f$ at point $x$
///
/// Lagrange coefficient can be used to turn polynomial key shares into additive
/// key shares.
///
/// ## Example
/// E.g. we have a polynomial $f(x)$ with $deg(f) = 1$, and we have key shares
/// $(I_0, x_0 = f(I_0)), (I_1, x_1 = f(I_1)), (I_2, x_2 = f(I_2))$ (where $I_i$
/// are distinct non-zero publicly known field elements) which all together share
/// a secret $\sk = f(0)$ in 2-out-of-3 scheme. We can take any of two key shares
/// and reconstruct a secret `sk`:
///
/// $$\sk = f(0) = \lambda_0 \cdot x_0 + \lambda_1 \cdot x_2$$
///
/// where `lambda_0 = lagrange_coefficient(Scalar::zero(), 0, &[I_0, I_2])`,
/// `lambda_1 = lagrange_coefficient(Scalar::zero(), 1, &[I_0, I_2])`.
///
/// ## Returns
/// Returns `None` if `j >= xs.len()` or if there's `m` such that `xs[j] == xs[m]` or
/// `x == xs[m]`. Note that, generally, lagrange interpolation is only defined when
/// elements in `xs` are pairwise distinct.
pub fn lagrange_coefficient<E: Curve>(
    x: Scalar<E>,
    j: u16,
    xs: &[NonZero<Scalar<E>>],
) -> Option<NonZero<Scalar<E>>> {
    let nom = but_nth(j, xs).map(|x_m| x - x_m).product::<Scalar<E>>();

    let x_j = xs.get(usize::from(j))?;
    let denom = but_nth(j, xs).map(|x_m| x_j - x_m).product::<Scalar<E>>();
    let denom_inv = denom.invert()?;

    NonZero::from_scalar(nom * denom_inv)
}

/// Returns `[list[indexes[0]], list[indexes[1]], ..., list[indexes[n-1]]]`
///
/// Result is `None` if any of `indexes[i]` is out of range of `list`
pub fn subset<T: Clone, I: Into<usize> + Copy>(indexes: &[I], list: &[T]) -> Option<Vec<T>> {
    indexes
        .iter()
        .map(|&i| list.get(i.into()).map(T::clone))
        .collect()
=======
/// Partition into vector of errors and vector of values
pub fn partition_results<I, A, B>(iter: I) -> (Vec<A>, Vec<B>)
where
    I: Iterator<Item = Result<A, B>>,
{
    let mut oks = Vec::new();
    let mut errs = Vec::new();
    for i in iter {
        match i {
            Ok(ok) => oks.push(ok),
            Err(err) => errs.push(err),
        }
    }
    (oks, errs)
>>>>>>> 0a0c9a74
}

#[cfg(test)]
mod test {
    #[test]
    fn test_sqrt() {
        use super::{sqrt, BigNumber};
        assert_eq!(sqrt(&BigNumber::from(-5)), BigNumber::from(1));
        assert_eq!(sqrt(&BigNumber::from(1)), BigNumber::from(1));
        assert_eq!(sqrt(&BigNumber::from(2)), BigNumber::from(1));
        assert_eq!(sqrt(&BigNumber::from(3)), BigNumber::from(1));
        assert_eq!(sqrt(&BigNumber::from(4)), BigNumber::from(2));
        assert_eq!(sqrt(&BigNumber::from(5)), BigNumber::from(2));
        assert_eq!(sqrt(&BigNumber::from(6)), BigNumber::from(2));
        assert_eq!(sqrt(&BigNumber::from(7)), BigNumber::from(2));
        assert_eq!(sqrt(&BigNumber::from(8)), BigNumber::from(2));
        assert_eq!(sqrt(&BigNumber::from(9)), BigNumber::from(3));
        assert_eq!(
            sqrt(&(BigNumber::from(1) << 1024)),
            BigNumber::from(1) << 512
        );

        let modulo = BigNumber::one() << 1024;
        let mut rng = rand_dev::DevRng::new();
        for _ in 0..100 {
            let x = BigNumber::from_rng(&modulo, &mut rng);
            let root = sqrt(&x);
            assert!(&root * &root <= x);
            let root = root + 1;
            assert!(&root * &root > x);
        }
    }
}

#[cfg(test)]
#[generic_tests::define]
mod generic_test {
    use generic_ec::{Curve, NonZero, Scalar};
    use rand_dev::DevRng;

    use super::lagrange_coefficient;

    #[test]
    fn lagrange_coefficient_reconstructs_secret<E: Curve>() {
        let mut rng = DevRng::new();

        // Polynomial of degree 1, f(x) = coef[0] + coef[1] * x
        let polynomial_coefs = [Scalar::random(&mut rng), Scalar::random(&mut rng)];
        let f = |x: &Scalar<E>| {
            polynomial_coefs
                .iter()
                .rev()
                .fold(Scalar::zero(), |acc, coef_i| acc * x + coef_i)
        };

        // I_j represents share index of j-th party. Each party should have a
        // distinct non-zero index
        let I = |i: u16| NonZero::from_scalar(Scalar::<E>::from(i + 1)).unwrap();
        let I_0 = I(0);
        let I_1 = I(1);
        let I_2 = I(2);

        // x_j represents a secret key share of j-th party
        let x_0 = f(&I_0);
        let x_1 = f(&I_1);
        let x_2 = f(&I_2);

        // key shares above share a secret key `sk` in 2-out-of-3 scheme
        let sk = f(&Scalar::zero());
        assert_eq!(sk, polynomial_coefs[0]);

        // We take x_0 and x_2 to reconstruct sk
        let lambda_0 = lagrange_coefficient(Scalar::zero(), 0, &[I_0, I_2]).unwrap();
        let lambda_2 = lagrange_coefficient(Scalar::zero(), 1, &[I_0, I_2]).unwrap();

        let reconstructed_sk = x_0 * lambda_0 + x_2 * lambda_2;
        assert_eq!(sk, reconstructed_sk);

        // We can also reconstruct x_1
        let lambda_0 = lagrange_coefficient(I_1.into(), 0, &[I_0, I_2]).unwrap();
        let lambda_2 = lagrange_coefficient(I_1.into(), 1, &[I_0, I_2]).unwrap();

        let reconstructed_x_1 = x_0 * lambda_0 + x_2 * lambda_2;
        assert_eq!(x_1, reconstructed_x_1);
    }

    #[instantiate_tests(<generic_ec::curves::Secp256k1>)]
    mod secp256k1 {}
    #[instantiate_tests(<generic_ec::curves::Secp256r1>)]
    mod secp256r1 {}
}<|MERGE_RESOLUTION|>--- conflicted
+++ resolved
@@ -226,7 +226,22 @@
     low
 }
 
-<<<<<<< HEAD
+/// Partition into vector of errors and vector of values
+pub fn partition_results<I, A, B>(iter: I) -> (Vec<A>, Vec<B>)
+where
+    I: Iterator<Item = Result<A, B>>,
+{
+    let mut oks = Vec::new();
+    let mut errs = Vec::new();
+    for i in iter {
+        match i {
+            Ok(ok) => oks.push(ok),
+            Err(err) => errs.push(err),
+        }
+    }
+    (oks, errs)
+}
+
 /// Calculates lagrange coefficient $\lambda_j$ to interpolate polynomial $f$ at point $x$
 ///
 /// Lagrange coefficient can be used to turn polynomial key shares into additive
@@ -270,22 +285,6 @@
         .iter()
         .map(|&i| list.get(i.into()).map(T::clone))
         .collect()
-=======
-/// Partition into vector of errors and vector of values
-pub fn partition_results<I, A, B>(iter: I) -> (Vec<A>, Vec<B>)
-where
-    I: Iterator<Item = Result<A, B>>,
-{
-    let mut oks = Vec::new();
-    let mut errs = Vec::new();
-    for i in iter {
-        match i {
-            Ok(ok) => oks.push(ok),
-            Err(err) => errs.push(err),
-        }
-    }
-    (oks, errs)
->>>>>>> 0a0c9a74
 }
 
 #[cfg(test)]
