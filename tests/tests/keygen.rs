#[generic_tests::define(attrs(tokio::test, test_case::case))]
mod generic {
    use generic_ec::{hash_to_curve::FromHash, Curve, Point, Scalar};
    use rand::{seq::SliceRandom, Rng, SeedableRng};
    use rand_chacha::ChaCha20Rng;
    use rand_dev::DevRng;
    use round_based::simulation::Simulation;
    use sha2::Sha256;

<<<<<<< HEAD
    use cggmp21::keygen::msg::Msg;
    use cggmp21::{security_level::ReasonablySecure, ExecutionId};
=======
    use cggmp21::{
        key_share::reconstruct_secret_key, security_level::ReasonablySecure, ExecutionId,
    };
>>>>>>> 7b0b7cdf

    #[test_case::case(3; "n3")]
    #[test_case::case(5; "n5")]
    #[test_case::case(7; "n7")]
    #[test_case::case(10; "n10")]
    #[tokio::test]
    async fn keygen_works<E: Curve>(n: u16)
    where
        Scalar<E>: FromHash,
    {
        use cggmp21::keygen::NonThresholdMsg;
        let mut rng = DevRng::new();

        let keygen_execution_id: [u8; 32] = rng.gen();
        let keygen_execution_id =
            ExecutionId::<E, ReasonablySecure>::from_bytes(&keygen_execution_id);
        let mut simulation = Simulation::<NonThresholdMsg<E, ReasonablySecure, Sha256>>::new();

        let mut outputs = vec![];
        for i in 0..n {
            let party = simulation.add_party();
            let keygen_execution_id = keygen_execution_id.clone();
            let mut party_rng = ChaCha20Rng::from_seed(rng.gen());

            outputs.push(async move {
                cggmp21::keygen(i, n)
                    .set_execution_id(keygen_execution_id)
                    .start(&mut party_rng, party)
                    .await
            })
        }

        let key_shares = futures::future::try_join_all(outputs)
            .await
            .expect("keygen failed");

        for (i, key_share) in (0u16..).zip(&key_shares) {
            assert_eq!(key_share.i, i);
            assert_eq!(key_share.shared_public_key, key_shares[0].shared_public_key);
            assert_eq!(key_share.rid.as_ref(), key_shares[0].rid.as_ref());
            assert_eq!(key_share.public_shares, key_shares[0].public_shares);
            assert_eq!(
                Point::<E>::generator() * &key_share.x,
                key_share.public_shares[usize::from(i)]
            );
        }
        assert_eq!(
            key_shares[0].shared_public_key,
            key_shares[0].public_shares.iter().sum::<Point<E>>()
        );
    }

    #[test_case::case(2, 3; "t2n3")]
    #[test_case::case(5, 7; "t5n7")]
    #[tokio::test]
    async fn threshold_keygen_works<E: Curve>(t: u16, n: u16)
    where
        Scalar<E>: FromHash,
    {
        use cggmp21::keygen::ThresholdMsg;
        let mut rng = DevRng::new();

        let keygen_execution_id: [u8; 32] = rng.gen();
        let keygen_execution_id =
            ExecutionId::<E, ReasonablySecure>::from_bytes(&keygen_execution_id);
        let mut simulation = Simulation::<ThresholdMsg<E, ReasonablySecure, Sha256>>::new();

        let mut outputs = vec![];
        for i in 0..n {
            let party = simulation.add_party();
            let keygen_execution_id = keygen_execution_id.clone();
            let mut party_rng = ChaCha20Rng::from_seed(rng.gen());

            outputs.push(async move {
                cggmp21::keygen(i, n)
                    .set_execution_id(keygen_execution_id)
                    .set_threshold(t)
                    .start(&mut party_rng, party)
                    .await
            })
        }

        let key_shares = futures::future::try_join_all(outputs)
            .await
            .expect("keygen failed");

        for (i, key_share) in (0u16..).zip(&key_shares) {
            assert_eq!(key_share.i, i);
            assert_eq!(key_share.shared_public_key, key_shares[0].shared_public_key);
            assert_eq!(key_share.rid.as_ref(), key_shares[0].rid.as_ref());
            assert_eq!(key_share.public_shares, key_shares[0].public_shares);
            assert_eq!(
                Point::<E>::generator() * &key_share.x,
                key_share.public_shares[usize::from(i)]
            );
        }

        // Choose `t` random key shares and reconstruct a secret key
        let t_shares = key_shares
            .choose_multiple(&mut rng, t.into())
            .cloned()
            .collect::<Vec<_>>();

        let sk = reconstruct_secret_key(&t_shares).unwrap();
        assert_eq!(Point::generator() * sk, key_shares[0].shared_public_key);
    }

    #[instantiate_tests(<cggmp21::supported_curves::Secp256k1>)]
    mod secp256k1 {}
    #[instantiate_tests(<cggmp21::supported_curves::Secp256r1>)]
    mod secp256r1 {}
}<|MERGE_RESOLUTION|>--- conflicted
+++ resolved
@@ -7,14 +7,10 @@
     use round_based::simulation::Simulation;
     use sha2::Sha256;
 
-<<<<<<< HEAD
     use cggmp21::keygen::msg::Msg;
-    use cggmp21::{security_level::ReasonablySecure, ExecutionId};
-=======
     use cggmp21::{
         key_share::reconstruct_secret_key, security_level::ReasonablySecure, ExecutionId,
     };
->>>>>>> 7b0b7cdf
 
     #[test_case::case(3; "n3")]
     #[test_case::case(5; "n5")]
